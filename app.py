--- conflicted
+++ resolved
@@ -57,7 +57,6 @@
         for portofolio in outputJson["portfolio_nb"]:
             portfolioValue = {
                 "portfolioNumber": outputJson["portfolio_nb"][portofolio],
-<<<<<<< HEAD
                 "ExpectedShortFall": round(outputJson["ES"][portofolio], 1),
                 "DecoRelation": round(outputJson["DECO"][portofolio], 1),
                 "whatIf":  round(outputJson["whatif"][portofolio], 1),
@@ -65,15 +64,6 @@
                 "initialMargin":  round(outputJson["initial_margin"][portofolio], 1),
                 "grossPositionValue":  round(outputJson["gross_pos_value"][portofolio], 1),
                 "marginPercentage":  round(outputJson["margin_%"][portofolio], 1)
-=======
-                "ExpectedShortFall": outputJson["ES"][portofolio],
-                "DecorRelation": outputJson["DECO"][portofolio],
-                "whatIf": outputJson["whatif"][portofolio],
-                "markToMarket": outputJson["mtm"][portofolio],
-                "initialMargin": outputJson["initial_margin"][portofolio],
-                "grossPositionValue": outputJson["gross_pos_value"][portofolio],
-                "marginPercentage": outputJson["margin_%"][portofolio]
->>>>>>> 98872f23
             }
             portfolios.append(portfolioValue)
         portfoliosDates[date] = portfolios
